/*
 *    ALTaskTextViewerPanel.java
 *    Original Work: Copyright (C) 2007 University of Waikato, Hamilton, New Zealand
 *    @author Richard Kirkby (rkirkby@cs.waikato.ac.nz)
 *    @author Jansen (moa@cs.rwth-aachen.de)
 *    Modified Work: Copyright (C) 2017 Otto-von-Guericke-University, Magdeburg, Germany
 *    @author Tim Sabsch (tim.sabsch@ovgu.de)
 *
 *    This program is free software; you can redistribute it and/or modify
 *    it under the terms of the GNU General Public License as published by
 *    the Free Software Foundation; either version 3 of the License, or
 *    (at your option) any later version.
 *
 *    This program is distributed in the hope that it will be useful,
 *    but WITHOUT ANY WARRANTY; without even the implied warranty of
 *    MERCHANTABILITY or FITNESS FOR A PARTICULAR PURPOSE.  See the
 *    GNU General Public License for more details.
 *
 *    You should have received a copy of the GNU General Public License
 *    along with this program. If not, see <http://www.gnu.org/licenses/>.
 *    
 */
package moa.gui.active;

import java.awt.BorderLayout;
import java.awt.Component;
import java.awt.Dimension;
import java.awt.Font;
import java.awt.GridBagConstraints;
import java.awt.GridBagLayout;
import java.awt.GridLayout;
import java.awt.Insets;
import java.awt.Point;
import java.awt.event.ActionEvent;
import java.awt.event.ActionListener;
import java.io.BufferedWriter;
import java.io.File;
import java.io.FileWriter;
import java.io.IOException;
import java.io.PrintWriter;
import java.util.ArrayList;
import java.util.List;

import javax.swing.BorderFactory;
import javax.swing.GroupLayout;
import javax.swing.JButton;
import javax.swing.JFileChooser;
import javax.swing.JLabel;
import javax.swing.JPanel;
import javax.swing.JScrollPane;
import javax.swing.JSplitPane;
import javax.swing.JTabbedPane;
import javax.swing.JTable;
import javax.swing.SwingConstants;
import javax.swing.SwingUtilities;
import javax.swing.table.TableCellRenderer;
import javax.swing.table.TableColumn;
import javax.swing.table.TableColumnModel;

import moa.evaluation.ALMeasureCollection;
import moa.evaluation.LearningCurve;
import moa.evaluation.MeasureCollection;
import moa.evaluation.Preview;
import moa.evaluation.PreviewCollection;
import moa.evaluation.PreviewCollectionLearningCurveWrapper;
import moa.gui.FileExtensionFilter;
import moa.gui.GUIUtils;
import moa.gui.PreviewTableModel;
import moa.gui.clustertab.ClusteringVisualEvalPanel;
import moa.gui.visualization.ParamGraphCanvas;
import moa.gui.visualization.ProcessGraphCanvas;
import moa.tasks.active.ALCrossValidationTask;
import moa.tasks.active.ALMultiParamTask;
import moa.tasks.active.ALPrequentialEvaluationTask;

/**
 * This panel displays text. Used to output the results of tasks. In contrast to
 * TastTextViewerPanel, this class supports multiple curves and additionally
 * provides a second graph showing the budget-accuracy relationship.
 *
 * @author Tim Sabsch (tim.sabsch@ovgu.de)
 * @version $Revision: 1 $
 */
public class ALTaskTextViewerPanel extends JPanel implements ActionListener {

	private static final long serialVersionUID = 1L;

	private static final String EXPORT_FILE_EXTENSION = "txt";

	private JSplitPane mainPane;
	
	private JPanel topWrapper;
	
	private PreviewTableModel previewTableModel;
	
	private JTable previewTable;
	
	private JScrollPane scrollPane;
	
	private JButton exportButton;
	
	private JPanel panelEvalOutput;
	
	private MeasureCollection[] measures;
	
	private ClusteringVisualEvalPanel clusteringVisualEvalPanel1;
	
	private GridBagConstraints gridBagConstraints;
	
	private JPanel graphPanel;
	
	private JPanel graphPanelControlLeft;
	
	private JButton buttonZoomInY;
	
	private JButton buttonZoomOutY;
	
	private JLabel labelEvents;
	
	private JTabbedPane graphPanelTabbedPane;
	
	private JScrollPane graphScrollPanel;
	
	private ProcessGraphCanvas graphCanvas;
	
	private JScrollPane budgetGraphScrollPanel;
	
	private ParamGraphCanvas budgetGraphCanvas;
	
	private JPanel graphPanelControlRight;
	
	private JButton buttonZoomInX;
	
	private JButton buttonZoomOutX;
	
	private String variedParamName;
	
	private double[] variedParamValues;

	public ALTaskTextViewerPanel() {

		setLayout(new GridBagLayout());

		// mainPane contains the two main components of the text viewer panel:
		// top component: text preview panel
		// bottom component: interactive graph panel
		this.mainPane = new JSplitPane(JSplitPane.VERTICAL_SPLIT);
		this.mainPane.setDividerLocation(200);

		// topWrapper is the wrapper of the top component of mainPane
		this.topWrapper = new JPanel();
		this.topWrapper.setLayout(new BorderLayout());

		// textArea displays live results in text form
		this.previewTableModel = new PreviewTableModel();
		this.previewTable = new JTable(this.previewTableModel);
		this.previewTable.setFont(new Font("Monospaced", Font.PLAIN, 12));
		this.previewTable.setAutoResizeMode(JTable.AUTO_RESIZE_OFF);

		// scrollPane enables scroll support for textArea
		this.scrollPane = new JScrollPane(this.previewTable, 
				JScrollPane.VERTICAL_SCROLLBAR_AS_NEEDED,
				JScrollPane.HORIZONTAL_SCROLLBAR_AS_NEEDED
		);

		this.topWrapper.add(this.scrollPane, BorderLayout.CENTER);

		// exportButtonPanel is a wrapper for the export button
		JPanel exportButtonWrapper = new JPanel();
		exportButtonWrapper.setLayout(new GridLayout(1, 2));

		// exportButton provides the feature of exporting results to a .txt file
		this.exportButton = new JButton("Export as .txt file...");
		this.exportButton.setEnabled(false);

		this.exportButton.addActionListener(new ActionListener() {

			public void actionPerformed(ActionEvent e) {
				JFileChooser fileChooser = new JFileChooser();
				fileChooser.setAcceptAllFileFilterUsed(true);
				fileChooser.addChoosableFileFilter(new FileExtensionFilter(EXPORT_FILE_EXTENSION));
				if (fileChooser.showSaveDialog(ALTaskTextViewerPanel.this) == JFileChooser.APPROVE_OPTION) {
					File chosenFile = fileChooser.getSelectedFile();
					String fileName = chosenFile.getPath();
					if (!chosenFile.exists() && !fileName.endsWith(EXPORT_FILE_EXTENSION)) {
						fileName = fileName + "." + EXPORT_FILE_EXTENSION;
					}
					try {
						PrintWriter out = new PrintWriter(new BufferedWriter(new FileWriter(fileName)));
						out.write(previewTableModel.toString());
						out.close();
					} catch (IOException ioe) {
						GUIUtils.showExceptionDialog(ALTaskTextViewerPanel.this.exportButton,
								"Problem saving file " + fileName, ioe);
					}
				}
			}
		});

		exportButtonWrapper.add(this.exportButton);

		this.topWrapper.add(exportButtonWrapper, BorderLayout.SOUTH);

		this.mainPane.setTopComponent(this.topWrapper);

		// panelEvalOutput contains the bottom component of the mainPane. It consists of a left
		// area showing several performance measures and an area on the right side with a live
		// performance graph
		this.panelEvalOutput = new JPanel();
		this.panelEvalOutput.setLayout(new GridBagLayout());
		this.panelEvalOutput.setBorder(BorderFactory.createTitledBorder("Evaluation"));

		// measures contains the current information about the selected task
		this.measures = new ALMeasureCollection[]{new ALMeasureCollection()};

		this.clusteringVisualEvalPanel1 = new ClusteringVisualEvalPanel();
		this.clusteringVisualEvalPanel1.setMinimumSize(new Dimension(280, 118));
		this.clusteringVisualEvalPanel1.setPreferredSize(new Dimension(290, 115));
		this.clusteringVisualEvalPanel1.setMeasures(this.measures, null, this);

		gridBagConstraints = new GridBagConstraints();
		gridBagConstraints.gridx = 0;
		gridBagConstraints.gridy = 0;
		gridBagConstraints.fill = GridBagConstraints.BOTH;
		gridBagConstraints.anchor = GridBagConstraints.WEST;
		gridBagConstraints.weighty = 1.0;

		panelEvalOutput.add(clusteringVisualEvalPanel1, gridBagConstraints);

		// graphPanel is the right area of panelEvalOutput, showing a live preview of the
		// performance
		graphPanel = new JPanel();
		graphPanel.setLayout(new GridBagLayout());
		graphPanel.setBorder(BorderFactory.createTitledBorder("Plot"));
		graphPanel.setPreferredSize(new Dimension(530, 115));

		// graphPanelControlLeft contains two buttons allowing to zoom the y-axis in and out
		graphPanelControlLeft = new JPanel();
		graphPanelControlLeft.setLayout(new GridBagLayout());

		buttonZoomInY = new JButton();
		buttonZoomInY.setText("Zoom in Y");
		buttonZoomInY.addActionListener(new ActionListener() {
			public void actionPerformed(ActionEvent evt) {
				// update the currently open graph
				int currentTab = graphPanelTabbedPane.getSelectedIndex();
				if (currentTab == 0) {
					graphCanvas.scaleYResolution(1);
				} else {
					budgetGraphCanvas.scaleYResolution(1);
				}	
			}
		});

		gridBagConstraints = new GridBagConstraints();
		gridBagConstraints.insets = new Insets(0, 2, 0, 2);
		graphPanelControlLeft.add(buttonZoomInY, gridBagConstraints);

		buttonZoomOutY = new JButton();
		buttonZoomOutY.setText("Zoom out Y");
		buttonZoomOutY.addActionListener(new ActionListener() {
			public void actionPerformed(ActionEvent evt) {
				// update the currently open graph
				int currentTab = graphPanelTabbedPane.getSelectedIndex();
				if (currentTab == 0) {
					graphCanvas.scaleYResolution(-1);
				} else {
					budgetGraphCanvas.scaleYResolution(-1);
				}	
			}
		});

		gridBagConstraints = new GridBagConstraints();
		gridBagConstraints.insets = new Insets(0, 2, 0, 2);
		graphPanelControlLeft.add(buttonZoomOutY, gridBagConstraints);

		// dummy variable
		labelEvents = new JLabel();
		labelEvents.setHorizontalAlignment(SwingConstants.CENTER);

		gridBagConstraints = new GridBagConstraints();
		gridBagConstraints.fill = GridBagConstraints.HORIZONTAL;
		gridBagConstraints.weightx = 1.0;
		gridBagConstraints.insets = new Insets(0, 2, 0, 2);
		graphPanelControlLeft.add(labelEvents, gridBagConstraints);

		gridBagConstraints = new GridBagConstraints();
		gridBagConstraints.gridx = 0;
		gridBagConstraints.gridy = 0;
		gridBagConstraints.fill = GridBagConstraints.HORIZONTAL;
		gridBagConstraints.anchor = GridBagConstraints.WEST;
		gridBagConstraints.weightx = 1.0;
		graphPanel.add(graphPanelControlLeft, gridBagConstraints);
		
		graphPanelTabbedPane = new JTabbedPane();

		// graphScrollPanel is a scroll wrapper for the live graph
		graphScrollPanel = new JScrollPane();

		// graphCanvas displays the live graph
		graphCanvas = new ProcessGraphCanvas();
		graphCanvas.setPreferredSize(new Dimension(500, 111));
		graphCanvas.setGraph(null, 0, null, 1000);

		GroupLayout graphCanvasLayout = new GroupLayout(graphCanvas);
		graphCanvas.setLayout(graphCanvasLayout);
		graphCanvasLayout.setHorizontalGroup(graphCanvasLayout
				.createParallelGroup(GroupLayout.Alignment.LEADING).addGap(0, 515, Short.MAX_VALUE));
		graphCanvasLayout.setVerticalGroup(graphCanvasLayout
				.createParallelGroup(GroupLayout.Alignment.LEADING).addGap(0, 128, Short.MAX_VALUE));

		graphScrollPanel.setViewportView(graphCanvas);
		graphPanelTabbedPane.addTab("Time", graphScrollPanel);
		
		// budgetGraphScrollPanel is a scroll wrapper for the live budget graph
		budgetGraphScrollPanel = new JScrollPane();

		// budgetGraphCanvas displays the live budget graph
		budgetGraphCanvas = new ParamGraphCanvas();
		budgetGraphCanvas.setPreferredSize(new Dimension(500, 111));
		budgetGraphCanvas.setGraph(this.measures, 0, this.variedParamName, this.variedParamValues);

		GroupLayout budgetGraphCanvasLayout = new GroupLayout(budgetGraphCanvas);
		budgetGraphCanvas.setLayout(budgetGraphCanvasLayout);
		budgetGraphCanvasLayout.setHorizontalGroup(budgetGraphCanvasLayout
				.createParallelGroup(GroupLayout.Alignment.LEADING).addGap(0, 515, Short.MAX_VALUE));
		budgetGraphCanvasLayout.setVerticalGroup(budgetGraphCanvasLayout
				.createParallelGroup(GroupLayout.Alignment.LEADING).addGap(0, 128, Short.MAX_VALUE));

		budgetGraphScrollPanel.setViewportView(budgetGraphCanvas);
		graphPanelTabbedPane.addTab("Param", budgetGraphScrollPanel);
		
		gridBagConstraints = new GridBagConstraints();
		gridBagConstraints.gridx = 0;
		gridBagConstraints.gridy = 1;
		gridBagConstraints.gridwidth = 2;
		gridBagConstraints.fill = GridBagConstraints.BOTH;
		gridBagConstraints.weightx = 1.0;
		gridBagConstraints.weighty = 1.0;
		gridBagConstraints.insets = new Insets(2, 2, 2, 2);
		graphPanel.add(graphPanelTabbedPane, gridBagConstraints);
		

		// graphPanelControlRight contains two buttons allowing to zoom the x-axis in and out
		graphPanelControlRight = new JPanel();

		buttonZoomInX = new JButton();
		buttonZoomInX.setText("Zoom in X");
		buttonZoomInX.addActionListener(new ActionListener() {
			public void actionPerformed(ActionEvent evt) {
				// update the currently open graph
				int currentTab = graphPanelTabbedPane.getSelectedIndex();
				if (currentTab == 0) {
					graphCanvas.scaleXResolution(0.5);
				} else {
					budgetGraphCanvas.scaleXResolution(0.5);
				}
			}
		});
		graphPanelControlRight.add(buttonZoomInX);

		buttonZoomOutX = new JButton();
		buttonZoomOutX.setText("Zoom out X");
		buttonZoomOutX.addActionListener(new ActionListener() {
			public void actionPerformed(ActionEvent evt) {
				// update the currently open graph
				int currentTab = graphPanelTabbedPane.getSelectedIndex();
				if (currentTab == 0) {
					graphCanvas.scaleXResolution(2);
				} else {
					budgetGraphCanvas.scaleXResolution(2);
				}
			}
		});
		graphPanelControlRight.add(buttonZoomOutX);

		gridBagConstraints = new GridBagConstraints();
		gridBagConstraints.gridx = 1;
		gridBagConstraints.gridy = 0;
		gridBagConstraints.anchor = GridBagConstraints.EAST;
		graphPanel.add(graphPanelControlRight, gridBagConstraints);

		gridBagConstraints = new GridBagConstraints();
		gridBagConstraints.fill = GridBagConstraints.BOTH;
		gridBagConstraints.anchor = GridBagConstraints.WEST;
		gridBagConstraints.weightx = 2.0;
		gridBagConstraints.weighty = 1.0;
		panelEvalOutput.add(graphPanel, gridBagConstraints);

		mainPane.setBottomComponent(panelEvalOutput);

		gridBagConstraints = new GridBagConstraints();
		gridBagConstraints.fill = GridBagConstraints.BOTH;
		gridBagConstraints.weightx = 1.0;
		gridBagConstraints.weighty = 1.0;
		add(mainPane, gridBagConstraints);

	}
	
	/**
	 * Updates the preview table based on the information given by preview.
	 * @param preview the new information used to update text
	 */
	public void setText(Preview preview) {
		Point p = this.scrollPane.getViewport().getViewPosition();

		previewTableModel.setPreview(preview);
		SwingUtilities.invokeLater(
			new Runnable(){
				boolean structureChanged = previewTableModel.structureChanged();
				public void run(){
					if(structureChanged)
					{
						previewTableModel.fireTableStructureChanged();
						rescaleTableColumns();
					}
					else
					{
						previewTableModel.fireTableDataChanged();
					}
					previewTable.repaint();
				}
			}
		);
		
		this.scrollPane.getViewport().setViewPosition(p);
		this.exportButton.setEnabled(preview != null);
	}
	
	private void rescaleTableColumns()
	{
		// iterate over all columns to resize them individually
		TableColumnModel columnModel = previewTable.getColumnModel();
		for(int columnIdx = 0; columnIdx < columnModel.getColumnCount(); ++columnIdx)
		{
			// get the current column
			TableColumn column = columnModel.getColumn(columnIdx);
			// get the renderer for the column header to calculate the preferred with for the header
			TableCellRenderer renderer = column.getHeaderRenderer();
			// check if the renderer is null
			if(renderer == null)
			{
				// if it is null use the default renderer for header
				renderer = previewTable.getTableHeader().getDefaultRenderer();
			}
			// create a cell to calculate its preferred size
			Component comp = renderer.getTableCellRendererComponent(previewTable, column.getHeaderValue(), false, false, 0, columnIdx);
			int width = comp.getPreferredSize().width;
//			// iterate over all rows to get the maximum with needed to show all entries completely
//			for(int rowIdx = 0; rowIdx < previewTable.getRowCount(); ++rowIdx)
//			{
//				// get the renderer used by the cell
//				renderer = previewTable.getCellRenderer(rowIdx, columnIdx);
//				// get the component for the cell
//				comp = previewTable.prepareRenderer(renderer, rowIdx, columnIdx);
//				// calculate the maximum of the preferred size of the current cell and the previously calculated width 
//				width = Math.max(width, comp.getPreferredSize().width + 1);
//			}
			// set the maximum width which was calculated
			column.setPreferredWidth(width);
		}
	}
	
	/**
	 * Updates the graph based on the information given by the preview.
	 * @param preview information used to update the graph
	 */
	@SuppressWarnings("unchecked")
	public void setGraph(Preview preview) {
		if (preview == null) {
			// no preview received
			this.graphCanvas.setGraph(null, this.graphCanvas.getMeasureSelected(), null, 1000);
			return;
		}

		GraphCanvasMultiParams gcmp = new GraphCanvasMultiParams();
		
		// check which type of task it is
		Class<?> c = preview.getTaskClass();
		if (c == ALCrossValidationTask.class || c == ALMultiParamTask.class) {
			//PreviewCollection
			PreviewCollection<Preview> pc = (PreviewCollection<Preview>) preview;
			
			// get varied parameter name and values
			this.variedParamName = pc.getVariedParamName();
			this.variedParamValues = pc.getVariedParamValues();
			
			if (c == ALCrossValidationTask.class) {
				// calculate mean preview collection for each parameter value
				pc = this.calculateMeanPreview(
						(PreviewCollection<PreviewCollection<Preview>>) preview);
			}
			gcmp = readPreviewCollection(pc);
    		
    		if (!this.graphPanelTabbedPane.isEnabledAt(1)) {
    			// enable budget view on multi budget task
    			this.graphPanelTabbedPane.setEnabledAt(1, true);
    		}
    	} else if (c == ALPrequentialEvaluationTask.class) {
    		// Preview
    		gcmp = readPreview(preview);
    		
    		if (this.graphPanelTabbedPane.getSelectedIndex() == 1) {
    			// switch to Time tab
    			this.graphPanelTabbedPane.setSelectedIndex(0);
    		}
    		
    		if (this.graphPanelTabbedPane.isEnabledAt(1)) {
    			// disable budget view on single budget task
    			this.graphPanelTabbedPane.setEnabledAt(1, false);
    		}
    	} else {
    		// sth went wrong
    		this.graphCanvas.setGraph(null, this.graphCanvas.getMeasureSelected(), null, 1000);
			return;
    	}
		
		int[] pfs = gcmp.getProcessFrequenciesArray();
		this.measures = gcmp.getMeasureCollectionsArray();
		int min_pf = min(pfs);
		
		this.graphCanvas.setGraph(this.measures, this.graphCanvas.getMeasureSelected(), pfs, min_pf);
<<<<<<< HEAD
		this.graphCanvas.updateCanvas(true);
		this.budgetGraphCanvas.setGraph(
				this.measures, this.budgetGraphCanvas.getMeasureSelected(),
				this.variedParamName, this.variedParamValues);
=======
		this.graphCanvas.updateCanvas(true); // TODO this shouldnt be necessary
		this.budgetGraphCanvas.setGraph(this.measures, this.budgetGraphCanvas.getMeasureSelected());
>>>>>>> 0e6aee2c
		this.clusteringVisualEvalPanel1.update();

	}

	private static double round(double d) {
		return (Math.rint(d * 100) / 100);
	}
	
	private static int min(int[] l) {
		if (l.length == 0) {
			return 0;
		}
		
		int min = l[0];
		for (int i = 0; i < l.length; i++) {
			if (l[i] < min) {
				min = l[i];
			}
		}
		return min;
	}
	
	/**
	 * Parses a PreviewCollection and return the resulting 
	 * GraphCanvasMultiParams. If the PreviewCollection contains
	 * PreviewCollections again, it recursively adds their results. If it
	 * contains simple Previews, it adds their properties to the result.
	 * @param pc PreviewCollection
	 * @return relevant information contained in the PreviewCollection
	 */
	public GraphCanvasMultiParams readPreviewCollection(PreviewCollection<Preview> pc) {	
		GraphCanvasMultiParams gcmp = new GraphCanvasMultiParams();
		List<Preview> sps = pc.getPreviews();

		if (sps.size() > 0 && sps.get(0) instanceof PreviewCollection) {
			// members are PreviewCollections again
			// NOTE: this assumes that all elements in sps are of the same type
			for (Preview sp: sps) {
				@SuppressWarnings("unchecked")
				GraphCanvasMultiParams tmp = readPreviewCollection((PreviewCollection<Preview>) sp);
				gcmp.add(tmp);
			}
		} else {
			// members are simple previews
			for (Preview sp: sps) {
				GraphCanvasMultiParams tmp = readPreview(sp);
				gcmp.add(tmp);
			}
		}
		
		return gcmp;
	}
	
	/**
	 * GraphCanvasMultiParams represents the parsing results of a preview,
	 * namely the process frequencies and the measure collections.
	 * @author Tim Sabsch (tim.sabsch@ovgu.de)
	 * @version $Revision: 1 $
	 */
	private class GraphCanvasMultiParams {
		private List<Integer> processFrequencies;
		private List<MeasureCollection> measureCollections;
		
		public GraphCanvasMultiParams() {
			this.processFrequencies = new ArrayList<Integer>();
			this.measureCollections = new ArrayList<MeasureCollection>();
		}
		
		public void add(GraphCanvasMultiParams other) {
			this.processFrequencies.addAll(other.getProcessFrequencies());
			this.measureCollections.addAll(other.getMeasureCollections());
		}
		
		public void addProcessFrequency(int pf) {
			this.processFrequencies.add(pf);
		}
		
		public void addMeasureCollection(MeasureCollection mc) {
			this.measureCollections.add(mc);
		}
		
		public List<Integer> getProcessFrequencies() {
			return this.processFrequencies;
		}

		public List<MeasureCollection> getMeasureCollections() {
			return this.measureCollections;
		}
		
		public int[] getProcessFrequenciesArray() {
			return this.processFrequencies.stream().mapToInt(i->i).toArray(); //NOTE: this is Java 8
		}
		public MeasureCollection[] getMeasureCollectionsArray() {
			return this.measureCollections.toArray(new MeasureCollection[this.measureCollections.size()]);
		}
	}
	
	/**
	 * Parses a preview with respect to the process frequency and several
	 * measurements.
	 * @param preview
	 */
	private GraphCanvasMultiParams readPreview(Preview p) {
		
		// find measure columns
		String[] measureNames = p.getMeasurementNames();
		int numMeasures = p.getMeasurementNameCount();
		
		int processFrequencyColumn = -1;
		int accuracyColumn = -1;
		int kappaColumn = -1;
		int kappaTempColumn = -1;
		int ramColumn = -1;
		int timeColumn = -1;
		int memoryColumn = -1;
		int budgetColumn = -1;

		for (int i = 0; i < numMeasures; i++) {
			switch (measureNames[i]) {
			case "learning evaluation instances":
				processFrequencyColumn = i;
				break;
			case "classifications correct (percent)":
			case "[avg] classifications correct (percent)":
				accuracyColumn = i; 
				break;
			case "Kappa Statistic (percent)":
			case "[avg] Kappa Statistic (percent)":
				kappaColumn = i;
				break;
			case "Kappa Temporal Statistic (percent)":
			case "[avg] Kappa Temporal Statistic (percent)":
				kappaTempColumn = i;
				break;
			case "model cost (RAM-Hours)":
				ramColumn = i;
				break;
			case "evaluation time (cpu seconds)":
			case "total train time":
				timeColumn = i;
				break;
			case "model serialized size (bytes)":
				memoryColumn = i;
				break;
			case "Rel Number of Label Acquisitions":
				budgetColumn = i;
				break;
			default:
				break;
			}
		}
		
		List<double[]> data = p.getData();
		MeasureCollection m = new ALMeasureCollection();
		
		// set entries
		for (double[] entry: data) {
			m.addValue(0, round(entry[accuracyColumn]));
			m.addValue(1, round(entry[kappaColumn]));
			m.addValue(2, round(entry[kappaTempColumn]));
			m.addValue(3, Math.abs(entry[ramColumn]));
			m.addValue(4, round(entry[timeColumn]));
			m.addValue(5, round(entry[memoryColumn] / (1024 * 1024)));
			m.addValue(6, round(entry[budgetColumn]));
		}
		
		// determine process frequency
		int processFrequency = (int) data.get(0)[processFrequencyColumn];
		
		GraphCanvasMultiParams gcmp = new GraphCanvasMultiParams();
		gcmp.addMeasureCollection(m);
		gcmp.addProcessFrequency(processFrequency);
		return gcmp;
	}
	
	private PreviewCollection<Preview> calculateMeanPreview(
			PreviewCollection<PreviewCollection<Preview>> rawPreviews) 
	{
		// create new preview collection for mean previews
		PreviewCollection<Preview> meanPreviews = 
				new PreviewCollection<Preview>(
						"mean preview entry id",
						"parameter value id",
						ALCrossValidationTask.class,
						this.variedParamName,
						this.variedParamValues);
		List<PreviewCollection<Preview>> foldPreviews = rawPreviews.getPreviews(); 
		
		// calculate maximal number of entries that each Preview can provide
		int numFolds = foldPreviews.size();
		int numParamValues = this.variedParamValues.length;
		int numEntriesPerPreview = rawPreviews.numEntries() / numFolds / numParamValues;
				
		for (int paramValue = 0; paramValue < numParamValues; paramValue++)
		{
			// initialize list for summing up all measurements
			List<double[]> paramMeasurementsSum = 
					new ArrayList<double[]>(numEntriesPerPreview);
			
			int numCompleteFolds = 0;
			
			for (PreviewCollection<Preview> subPreview : foldPreviews) {
				// check if there is a preview for each parameter value
				// TODO: handle partial cases
				if (subPreview.getPreviews().size() == numParamValues) {
					numCompleteFolds++;
					
					Preview foldParamPreview = subPreview.getPreviews().get(paramValue);
					
					List<double[]> foldParamMeasurements = foldParamPreview.getData();
					
					if (paramMeasurementsSum.isEmpty()) {
						paramMeasurementsSum.addAll(foldParamMeasurements);
					}
					else {
						// add values for each measurement in each entry
						for (int entry = 0; entry < numEntriesPerPreview; entry++) {
							double[] entrySum = paramMeasurementsSum.get(entry);
							double[] foldParamEntry = foldParamMeasurements.get(entry);
							
							for (int measure = 0; measure < entrySum.length; measure++) {
								entrySum[measure] += foldParamEntry[measure];
							}
						}
					}
				}
			}
			
			// divide measurementsSum by number of folds:
			for (double[] entry : paramMeasurementsSum) {
				for (int m = 0; m < entry.length; m++) {
					entry[m] /= numCompleteFolds;
				}
			}
			
			// get actual measurement names (first four are only additional IDs)
			String[] cvMeasurementNames = rawPreviews.getMeasurementNames();
			List<String> measurementNames = 
					new ArrayList<String>(cvMeasurementNames.length - 4);
			for (int m = 4; m < cvMeasurementNames.length; m++) {
				measurementNames.add(cvMeasurementNames[m]);
			}
			
			// wrap into LearningCurve
			LearningCurve meanLearningCurve = 
					new LearningCurve("learning evaluation instances");
			meanLearningCurve.setData(measurementNames, paramMeasurementsSum);
			
			// wrap into PreviewCollectionLearningCurveWrapper
			Preview meanParamValuePreview = 
					new PreviewCollectionLearningCurveWrapper(
							meanLearningCurve,
							rawPreviews.getTaskClass());
			
			meanPreviews.setPreview(paramValue, meanParamValuePreview);
		}
		
		return meanPreviews;
	}

	//TODO understand this
	@Override
	public void actionPerformed(ActionEvent e) {
		int selected = Integer.parseInt(e.getActionCommand());
		int counter = selected;
		int m_select_offset = 0;
		boolean found = false;
		for (int i = 0; i < this.measures.length; i++) {
			for (int j = 0; j < this.measures[i].getNumMeasures(); j++) {
				if (this.measures[i].isEnabled(j)) {
					counter--;
					if (counter < 0) {
						m_select_offset = j;
						found = true;
						break;
					}
				}
			}
			if (found) {
				break;
			}
		}
		this.graphCanvas.setGraph(this.measures, m_select_offset, this.graphCanvas.getProcessFrequencies(),
				this.graphCanvas.getMinProcessFrequency());
<<<<<<< HEAD
		this.graphCanvas.forceAddEvents();
		this.budgetGraphCanvas.setGraph(this.measures, m_select_offset, 
				this.variedParamName, this.variedParamValues);
=======
		this.budgetGraphCanvas.setGraph(this.measures, m_select_offset);
>>>>>>> 0e6aee2c
	}
}<|MERGE_RESOLUTION|>--- conflicted
+++ resolved
@@ -123,9 +123,9 @@
 	
 	private ProcessGraphCanvas graphCanvas;
 	
-	private JScrollPane budgetGraphScrollPanel;
-	
-	private ParamGraphCanvas budgetGraphCanvas;
+	private JScrollPane paramGraphScrollPanel;
+	
+	private ParamGraphCanvas paramGraphCanvas;
 	
 	private JPanel graphPanelControlRight;
 	
@@ -247,7 +247,7 @@
 				if (currentTab == 0) {
 					graphCanvas.scaleYResolution(1);
 				} else {
-					budgetGraphCanvas.scaleYResolution(1);
+					paramGraphCanvas.scaleYResolution(1);
 				}	
 			}
 		});
@@ -265,7 +265,7 @@
 				if (currentTab == 0) {
 					graphCanvas.scaleYResolution(-1);
 				} else {
-					budgetGraphCanvas.scaleYResolution(-1);
+					paramGraphCanvas.scaleYResolution(-1);
 				}	
 			}
 		});
@@ -313,22 +313,22 @@
 		graphPanelTabbedPane.addTab("Time", graphScrollPanel);
 		
 		// budgetGraphScrollPanel is a scroll wrapper for the live budget graph
-		budgetGraphScrollPanel = new JScrollPane();
+		paramGraphScrollPanel = new JScrollPane();
 
 		// budgetGraphCanvas displays the live budget graph
-		budgetGraphCanvas = new ParamGraphCanvas();
-		budgetGraphCanvas.setPreferredSize(new Dimension(500, 111));
-		budgetGraphCanvas.setGraph(this.measures, 0, this.variedParamName, this.variedParamValues);
-
-		GroupLayout budgetGraphCanvasLayout = new GroupLayout(budgetGraphCanvas);
-		budgetGraphCanvas.setLayout(budgetGraphCanvasLayout);
+		paramGraphCanvas = new ParamGraphCanvas();
+		paramGraphCanvas.setPreferredSize(new Dimension(500, 111));
+		paramGraphCanvas.setGraph(this.measures, 0, this.variedParamName, this.variedParamValues);
+
+		GroupLayout budgetGraphCanvasLayout = new GroupLayout(paramGraphCanvas);
+		paramGraphCanvas.setLayout(budgetGraphCanvasLayout);
 		budgetGraphCanvasLayout.setHorizontalGroup(budgetGraphCanvasLayout
 				.createParallelGroup(GroupLayout.Alignment.LEADING).addGap(0, 515, Short.MAX_VALUE));
 		budgetGraphCanvasLayout.setVerticalGroup(budgetGraphCanvasLayout
 				.createParallelGroup(GroupLayout.Alignment.LEADING).addGap(0, 128, Short.MAX_VALUE));
 
-		budgetGraphScrollPanel.setViewportView(budgetGraphCanvas);
-		graphPanelTabbedPane.addTab("Param", budgetGraphScrollPanel);
+		paramGraphScrollPanel.setViewportView(paramGraphCanvas);
+		graphPanelTabbedPane.addTab("Param", paramGraphScrollPanel);
 		
 		gridBagConstraints = new GridBagConstraints();
 		gridBagConstraints.gridx = 0;
@@ -353,7 +353,7 @@
 				if (currentTab == 0) {
 					graphCanvas.scaleXResolution(0.5);
 				} else {
-					budgetGraphCanvas.scaleXResolution(0.5);
+					paramGraphCanvas.scaleXResolution(0.5);
 				}
 			}
 		});
@@ -368,7 +368,7 @@
 				if (currentTab == 0) {
 					graphCanvas.scaleXResolution(2);
 				} else {
-					budgetGraphCanvas.scaleXResolution(2);
+					paramGraphCanvas.scaleXResolution(2);
 				}
 			}
 		});
@@ -519,16 +519,11 @@
 		this.measures = gcmp.getMeasureCollectionsArray();
 		int min_pf = min(pfs);
 		
-		this.graphCanvas.setGraph(this.measures, this.graphCanvas.getMeasureSelected(), pfs, min_pf);
-<<<<<<< HEAD
-		this.graphCanvas.updateCanvas(true);
-		this.budgetGraphCanvas.setGraph(
-				this.measures, this.budgetGraphCanvas.getMeasureSelected(),
+		this.graphCanvas.setGraph(this.measures, 
+				this.graphCanvas.getMeasureSelected(), pfs, min_pf);
+		this.paramGraphCanvas.setGraph(this.measures, 
+				this.paramGraphCanvas.getMeasureSelected(), 
 				this.variedParamName, this.variedParamValues);
-=======
-		this.graphCanvas.updateCanvas(true); // TODO this shouldnt be necessary
-		this.budgetGraphCanvas.setGraph(this.measures, this.budgetGraphCanvas.getMeasureSelected());
->>>>>>> 0e6aee2c
 		this.clusteringVisualEvalPanel1.update();
 
 	}
@@ -813,12 +808,7 @@
 		}
 		this.graphCanvas.setGraph(this.measures, m_select_offset, this.graphCanvas.getProcessFrequencies(),
 				this.graphCanvas.getMinProcessFrequency());
-<<<<<<< HEAD
-		this.graphCanvas.forceAddEvents();
-		this.budgetGraphCanvas.setGraph(this.measures, m_select_offset, 
+		this.paramGraphCanvas.setGraph(this.measures, m_select_offset, 
 				this.variedParamName, this.variedParamValues);
-=======
-		this.budgetGraphCanvas.setGraph(this.measures, m_select_offset);
->>>>>>> 0e6aee2c
 	}
 }